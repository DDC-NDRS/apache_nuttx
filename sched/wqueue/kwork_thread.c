/****************************************************************************
 * sched/wqueue/kwork_thread.c
 *
 * Licensed to the Apache Software Foundation (ASF) under one or more
 * contributor license agreements.  See the NOTICE file distributed with
 * this work for additional information regarding copyright ownership.  The
 * ASF licenses this file to you under the Apache License, Version 2.0 (the
 * "License"); you may not use this file except in compliance with the
 * License.  You may obtain a copy of the License at
 *
 *   http://www.apache.org/licenses/LICENSE-2.0
 *
 * Unless required by applicable law or agreed to in writing, software
 * distributed under the License is distributed on an "AS IS" BASIS, WITHOUT
 * WARRANTIES OR CONDITIONS OF ANY KIND, either express or implied.  See the
 * License for the specific language governing permissions and limitations
 * under the License.
 *
 ****************************************************************************/

/****************************************************************************
 * Included Files
 ****************************************************************************/

#include <nuttx/config.h>

#include <unistd.h>
#include <sched.h>
#include <stdio.h>
#include <string.h>
#include <stdlib.h>
#include <errno.h>
#include <assert.h>
#include <debug.h>

#include <nuttx/queue.h>
#include <nuttx/wqueue.h>
#include <nuttx/kthread.h>
#include <nuttx/semaphore.h>

#include "wqueue/wqueue.h"

#if defined(CONFIG_SCHED_WORKQUEUE)

/****************************************************************************
 * Pre-processor Definitions
 ****************************************************************************/

#ifndef CONFIG_SCHED_CRITMONITOR_MAXTIME_WQUEUE
#define CONFIG_SCHED_CRITMONITOR_MAXTIME_WQUEUE 0
#endif

#if CONFIG_SCHED_CRITMONITOR_MAXTIME_WQUEUE > 0
<<<<<<< HEAD
#  define CALL_WORKER(worker, arg) \
     do \
       { \
         unsigned long start; \
         unsigned long elapsed; \
         start = up_perf_gettime(); \
         worker(arg); \
         elapsed = up_perf_gettime() - start; \
         if (elapsed > CONFIG_SCHED_CRITMONITOR_MAXTIME_WQUEUE) \
           { \
             serr("WORKER %p execute too long %lu\n", \
                   worker, elapsed); \
           } \
       } \
     while (0)
=======
#define CALL_WORKER(worker, arg)            \
    do {                                    \
        uint32_t start;                     \
        uint32_t elapsed;                   \
        start = up_perf_gettime();          \
        worker(arg);                        \
        elapsed = up_perf_gettime() - start;        \
        if (elapsed > CONFIG_SCHED_CRITMONITOR_MAXTIME_WQUEUE) {        \
            serr("WORKER %p execute too long %" PRIu32 "\n", worker, elapsed);  \
        }                                   \
    } while (0)
>>>>>>> ea7e271e
#else
#define CALL_WORKER(worker, arg) worker(arg)
#endif

/****************************************************************************
 * Public Data
 ****************************************************************************/

#if defined(CONFIG_SCHED_HPWORK)
/* The state of the kernel mode, high priority work queue(s). */

struct hp_wqueue_s g_hpwork = {
    {NULL, NULL},
    SEM_INITIALIZER(0),
};

#endif /* CONFIG_SCHED_HPWORK */

#if defined(CONFIG_SCHED_LPWORK)
/* The state of the kernel mode, low priority work queue(s). */

struct lp_wqueue_s g_lpwork = {
    {NULL, NULL},
    SEM_INITIALIZER(0),
};

#endif /* CONFIG_SCHED_LPWORK */

/****************************************************************************
 * Private Functions
 ****************************************************************************/

/****************************************************************************
 * Name: work_thread
 *
 * Description:
 *   These are the worker threads that perform the actions placed on the
 *   high priority work queue.
 *
 *   These, along with the lower priority worker thread(s) are the kernel
 *   mode work queues (also built in the flat build).
 *
 *   All kernel mode worker threads are started by the OS during normal
 *   bring up.  This entry point is referenced by OS internally and should
 *   not be accessed by application logic.
 *
 * Input Parameters:
 *   argc, argv
 *
 * Returned Value:
 *   Does not return
 *
 ****************************************************************************/
<<<<<<< HEAD

static int work_thread(int argc, FAR char *argv[])
{
  FAR struct kwork_wqueue_s *wqueue;
  FAR struct work_s *work;
  worker_t worker;
  irqstate_t flags;
  FAR void *arg;

  wqueue = (FAR struct kwork_wqueue_s *)
           ((uintptr_t)strtoul(argv[1], NULL, 0));

  flags = enter_critical_section();

  /* Loop forever */

  for (; ; )
    {
      /* And check each entry in the work queue.  Since we have disabled
       * interrupts we know:  (1) we will not be suspended unless we do
       * so ourselves, and (2) there will be no changes to the work queue
       */

      /* Remove the ready-to-execute work from the list */

      while ((work = (FAR struct work_s *)dq_remfirst(&wqueue->q)) != NULL)
        {
          if (work->worker == NULL)
            {
              continue;
=======
static int /**/work_thread(int argc, FAR char* argv[]) {
    FAR struct kwork_wqueue_s* wqueue;
    FAR struct work_s*         work;
    worker_t                   worker;
    irqstate_t                 flags;
    FAR void*                  arg;

    wqueue = (FAR struct kwork_wqueue_s*)((uintptr_t)strtoul(argv[1], NULL, 0));

    flags = enter_critical_section();

    /* Loop forever */
    for (;;) {
        /* Then process queued work.  work_process will not return until: (1)
         * there is no further work in the work queue, and (2) semaphore is
         * posted.
         */
        nxsem_wait_uninterruptible(&wqueue->sem);

        /* And check each entry in the work queue.  Since we have disabled
         * interrupts we know:  (1) we will not be suspended unless we do
         * so ourselves, and (2) there will be no changes to the work queue
         */

        /* Remove the ready-to-execute work from the list */
        while ((work = (FAR struct work_s*)dq_remfirst(&wqueue->q)) != NULL) {
            if (work->worker == NULL) {
                continue;
>>>>>>> ea7e271e
            }

            /* Extract the work description from the entry (in case the work
             * instance will be re-used after it has been de-queued).
             */

            worker = work->worker;

            /* Extract the work argument (before re-enabling interrupts) */

            arg = work->arg;

            /* Mark the work as no longer being queued */

            work->worker = NULL;

            /* Do the work.  Re-enable interrupts while the work is being
             * performed... we don't have any idea how long this will take!
             */

            leave_critical_section(flags);
            CALL_WORKER(worker, arg);
            flags = enter_critical_section();
        }

      /* Then process queued work.  work_process will not return until: (1)
       * there is no further work in the work queue, and (2) semaphore is
       * posted.
       */

      nxsem_wait_uninterruptible(&wqueue->sem);
    }

    leave_critical_section(flags);

    return OK; /* To keep some compilers happy */
}

/****************************************************************************
 * Name: work_thread_create
 *
 * Description:
 *   This function creates and activates a work thread task with kernel-
 *   mode privileges.
 *
 * Input Parameters:
 *   name       - Name of the new task
 *   priority   - Priority of the new task
 *   stack_size - size (in bytes) of the stack needed
 *   nthread    - Number of work thread should be created
 *   wqueue     - Work queue instance
 *
 * Returned Value:
 *   A negated errno value is returned on failure.
 *
 ****************************************************************************/
static int work_thread_create(FAR char const* name, int priority, int stack_size, int nthread,
                              FAR struct kwork_wqueue_s* wqueue) {
    FAR char* argv[2];
    char      args[32];
    int       wndx;
    int       pid;

    snprintf(args, sizeof(args), "0x%" PRIxPTR, (uintptr_t)wqueue);
    argv[0] = args;
    argv[1] = NULL;

    /* Don't permit any of the threads to run until we have fully initialized
     * g_hpwork and g_lpwork.
     */

    sched_lock();

    for (wndx = 0; wndx < nthread; wndx++) {
        pid = kthread_create(name, priority, stack_size, work_thread, argv);

        DEBUGASSERT(pid > 0);
        if (pid < 0) {
            serr("ERROR: work_thread_create %d failed: %d\n", wndx, pid);
            sched_unlock();
            return pid;
        }

        wqueue->worker[wndx].pid = pid;
    }

    sched_unlock();
    return OK;
}

/****************************************************************************
 * Public Functions
 ****************************************************************************/

/****************************************************************************
 * Name: work_foreach
 *
 * Description:
 *   Enumerate over each work thread and provide the tid of each task to a
 *   user callback functions.
 *
 * Input Parameters:
 *   qid     - The work queue ID
 *   handler - The function to be called with the pid of each task
 *   arg     - The function callback
 *
 * Returned Value:
 *   None
 *
 ****************************************************************************/

void work_foreach(int qid, work_foreach_t handler, FAR void* arg) {
    FAR struct kwork_wqueue_s* wqueue;
    int                        nthread;
    int                        wndx;

#ifdef CONFIG_SCHED_HPWORK
    if (qid == HPWORK) {
        wqueue  = (FAR struct kwork_wqueue_s*)&g_hpwork;
        nthread = CONFIG_SCHED_HPNTHREADS;
    }
    else
#endif
#ifdef CONFIG_SCHED_LPWORK
        if (qid == LPWORK) {
        wqueue  = (FAR struct kwork_wqueue_s*)&g_lpwork;
        nthread = CONFIG_SCHED_LPNTHREADS;
    }
    else
#endif
    {
        return;
    }

    for (wndx = 0; wndx < nthread; wndx++) {
        handler(wqueue->worker[wndx].pid, arg);
    }
}

/****************************************************************************
 * Name: work_start_highpri
 *
 * Description:
 *   Start the high-priority, kernel-mode worker thread(s)
 *
 * Input Parameters:
 *   None
 *
 * Returned Value:
 *   A negated errno value is returned on failure.
 *
 ****************************************************************************/

#if defined(CONFIG_SCHED_HPWORK)
int work_start_highpri(void) {
    /* Start the high-priority, kernel mode worker thread(s) */

    sinfo("Starting high-priority kernel worker thread(s)\n");

    return work_thread_create(HPWORKNAME, CONFIG_SCHED_HPWORKPRIORITY, CONFIG_SCHED_HPWORKSTACKSIZE,
                              CONFIG_SCHED_HPNTHREADS, (FAR struct kwork_wqueue_s*)&g_hpwork);
}
#endif /* CONFIG_SCHED_HPWORK */

/****************************************************************************
 * Name: work_start_lowpri
 *
 * Description:
 *   Start the low-priority, kernel-mode worker thread(s)
 *
 * Input Parameters:
 *   None
 *
 * Returned Value:
 *   A negated errno value is returned on failure.
 *
 ****************************************************************************/
#if defined(CONFIG_SCHED_LPWORK)
int work_start_lowpri(void) {
    /* Start the low-priority, kernel mode worker thread(s) */

    sinfo("Starting low-priority kernel worker thread(s)\n");

    return work_thread_create(LPWORKNAME, CONFIG_SCHED_LPWORKPRIORITY, CONFIG_SCHED_LPWORKSTACKSIZE,
                              CONFIG_SCHED_LPNTHREADS, (FAR struct kwork_wqueue_s*)&g_lpwork);
}
#endif /* CONFIG_SCHED_LPWORK */

#endif /* CONFIG_SCHED_WORKQUEUE */<|MERGE_RESOLUTION|>--- conflicted
+++ resolved
@@ -21,7 +21,6 @@
 /****************************************************************************
  * Included Files
  ****************************************************************************/
-
 #include <nuttx/config.h>
 
 #include <unistd.h>
@@ -45,13 +44,11 @@
 /****************************************************************************
  * Pre-processor Definitions
  ****************************************************************************/
-
 #ifndef CONFIG_SCHED_CRITMONITOR_MAXTIME_WQUEUE
 #define CONFIG_SCHED_CRITMONITOR_MAXTIME_WQUEUE 0
 #endif
 
 #if CONFIG_SCHED_CRITMONITOR_MAXTIME_WQUEUE > 0
-<<<<<<< HEAD
 #  define CALL_WORKER(worker, arg) \
      do \
        { \
@@ -67,19 +64,6 @@
            } \
        } \
      while (0)
-=======
-#define CALL_WORKER(worker, arg)            \
-    do {                                    \
-        uint32_t start;                     \
-        uint32_t elapsed;                   \
-        start = up_perf_gettime();          \
-        worker(arg);                        \
-        elapsed = up_perf_gettime() - start;        \
-        if (elapsed > CONFIG_SCHED_CRITMONITOR_MAXTIME_WQUEUE) {        \
-            serr("WORKER %p execute too long %" PRIu32 "\n", worker, elapsed);  \
-        }                                   \
-    } while (0)
->>>>>>> ea7e271e
 #else
 #define CALL_WORKER(worker, arg) worker(arg)
 #endif
@@ -87,10 +71,8 @@
 /****************************************************************************
  * Public Data
  ****************************************************************************/
-
 #if defined(CONFIG_SCHED_HPWORK)
 /* The state of the kernel mode, high priority work queue(s). */
-
 struct hp_wqueue_s g_hpwork = {
     {NULL, NULL},
     SEM_INITIALIZER(0),
@@ -100,7 +82,6 @@
 
 #if defined(CONFIG_SCHED_LPWORK)
 /* The state of the kernel mode, low priority work queue(s). */
-
 struct lp_wqueue_s g_lpwork = {
     {NULL, NULL},
     SEM_INITIALIZER(0),
@@ -111,7 +92,6 @@
 /****************************************************************************
  * Private Functions
  ****************************************************************************/
-
 /****************************************************************************
  * Name: work_thread
  *
@@ -133,38 +113,6 @@
  *   Does not return
  *
  ****************************************************************************/
-<<<<<<< HEAD
-
-static int work_thread(int argc, FAR char *argv[])
-{
-  FAR struct kwork_wqueue_s *wqueue;
-  FAR struct work_s *work;
-  worker_t worker;
-  irqstate_t flags;
-  FAR void *arg;
-
-  wqueue = (FAR struct kwork_wqueue_s *)
-           ((uintptr_t)strtoul(argv[1], NULL, 0));
-
-  flags = enter_critical_section();
-
-  /* Loop forever */
-
-  for (; ; )
-    {
-      /* And check each entry in the work queue.  Since we have disabled
-       * interrupts we know:  (1) we will not be suspended unless we do
-       * so ourselves, and (2) there will be no changes to the work queue
-       */
-
-      /* Remove the ready-to-execute work from the list */
-
-      while ((work = (FAR struct work_s *)dq_remfirst(&wqueue->q)) != NULL)
-        {
-          if (work->worker == NULL)
-            {
-              continue;
-=======
 static int /**/work_thread(int argc, FAR char* argv[]) {
     FAR struct kwork_wqueue_s* wqueue;
     FAR struct work_s*         work;
@@ -177,54 +125,46 @@
     flags = enter_critical_section();
 
     /* Loop forever */
-    for (;;) {
+    for (; ; ) {
+        /* And check each entry in the work queue.  Since we have disabled
+         * interrupts we know:  (1) we will not be suspended unless we do
+         * so ourselves, and (2) there will be no changes to the work queue
+         */
+
+        /* Remove the ready-to-execute work from the list */
+        while ((work = (FAR struct work_s*)dq_remfirst(&wqueue->q)) != NULL) {
+            if (work->worker == NULL) {
+                continue;
+            }
+
+            /* Extract the work description from the entry (in case the work
+             * instance will be re-used after it has been de-queued).
+             */
+
+            worker = work->worker;
+
+            /* Extract the work argument (before re-enabling interrupts) */
+
+            arg = work->arg;
+
+            /* Mark the work as no longer being queued */
+
+            work->worker = NULL;
+
+            /* Do the work.  Re-enable interrupts while the work is being
+             * performed... we don't have any idea how long this will take!
+             */
+
+            leave_critical_section(flags);
+            CALL_WORKER(worker, arg);
+            flags = enter_critical_section();
+        }
+
         /* Then process queued work.  work_process will not return until: (1)
          * there is no further work in the work queue, and (2) semaphore is
          * posted.
          */
         nxsem_wait_uninterruptible(&wqueue->sem);
-
-        /* And check each entry in the work queue.  Since we have disabled
-         * interrupts we know:  (1) we will not be suspended unless we do
-         * so ourselves, and (2) there will be no changes to the work queue
-         */
-
-        /* Remove the ready-to-execute work from the list */
-        while ((work = (FAR struct work_s*)dq_remfirst(&wqueue->q)) != NULL) {
-            if (work->worker == NULL) {
-                continue;
->>>>>>> ea7e271e
-            }
-
-            /* Extract the work description from the entry (in case the work
-             * instance will be re-used after it has been de-queued).
-             */
-
-            worker = work->worker;
-
-            /* Extract the work argument (before re-enabling interrupts) */
-
-            arg = work->arg;
-
-            /* Mark the work as no longer being queued */
-
-            work->worker = NULL;
-
-            /* Do the work.  Re-enable interrupts while the work is being
-             * performed... we don't have any idea how long this will take!
-             */
-
-            leave_critical_section(flags);
-            CALL_WORKER(worker, arg);
-            flags = enter_critical_section();
-        }
-
-      /* Then process queued work.  work_process will not return until: (1)
-       * there is no further work in the work queue, and (2) semaphore is
-       * posted.
-       */
-
-      nxsem_wait_uninterruptible(&wqueue->sem);
     }
 
     leave_critical_section(flags);
@@ -264,7 +204,6 @@
     /* Don't permit any of the threads to run until we have fully initialized
      * g_hpwork and g_lpwork.
      */
-
     sched_lock();
 
     for (wndx = 0; wndx < nthread; wndx++) {
@@ -304,26 +243,25 @@
  *   None
  *
  ****************************************************************************/
-
 void work_foreach(int qid, work_foreach_t handler, FAR void* arg) {
     FAR struct kwork_wqueue_s* wqueue;
-    int                        nthread;
-    int                        wndx;
-
-#ifdef CONFIG_SCHED_HPWORK
+    int nthread;
+    int wndx;
+
+    #ifdef CONFIG_SCHED_HPWORK
     if (qid == HPWORK) {
         wqueue  = (FAR struct kwork_wqueue_s*)&g_hpwork;
         nthread = CONFIG_SCHED_HPNTHREADS;
     }
     else
-#endif
-#ifdef CONFIG_SCHED_LPWORK
+    #endif
+    #ifdef CONFIG_SCHED_LPWORK
         if (qid == LPWORK) {
         wqueue  = (FAR struct kwork_wqueue_s*)&g_lpwork;
         nthread = CONFIG_SCHED_LPNTHREADS;
     }
     else
-#endif
+    #endif
     {
         return;
     }
@@ -346,11 +284,9 @@
  *   A negated errno value is returned on failure.
  *
  ****************************************************************************/
-
 #if defined(CONFIG_SCHED_HPWORK)
 int work_start_highpri(void) {
     /* Start the high-priority, kernel mode worker thread(s) */
-
     sinfo("Starting high-priority kernel worker thread(s)\n");
 
     return work_thread_create(HPWORKNAME, CONFIG_SCHED_HPWORKPRIORITY, CONFIG_SCHED_HPWORKSTACKSIZE,
@@ -374,7 +310,6 @@
 #if defined(CONFIG_SCHED_LPWORK)
 int work_start_lowpri(void) {
     /* Start the low-priority, kernel mode worker thread(s) */
-
     sinfo("Starting low-priority kernel worker thread(s)\n");
 
     return work_thread_create(LPWORKNAME, CONFIG_SCHED_LPWORKPRIORITY, CONFIG_SCHED_LPWORKSTACKSIZE,
