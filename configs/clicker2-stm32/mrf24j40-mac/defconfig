# CONFIG_NSH_CMDOPT_DF_H is not set
CONFIG_ARCH_BOARD_CLICKER2_STM32=y
CONFIG_ARCH_BOARD="clicker2-stm32"
CONFIG_ARCH_BUTTONS=y
CONFIG_ARCH_CHIP_STM32=y
CONFIG_ARCH_CHIP_STM32F407VG=y
CONFIG_ARCH_IRQBUTTONS=y
CONFIG_ARCH_STACKDUMP=y
CONFIG_ARCH="arm"
CONFIG_BOARD_INITIALIZE=y
CONFIG_BOARD_LOOPSPERMSEC=16717
CONFIG_BUILTIN=y
CONFIG_DISABLE_POLL=y
CONFIG_DRIVERS_IEEE802154=y
CONFIG_DRIVERS_WIRELESS=y
CONFIG_EXAMPLES_NSH_CXXINITIALIZE=y
CONFIG_EXAMPLES_NSH=y
CONFIG_FS_PROCFS=y
CONFIG_FS_WRITABLE=y
CONFIG_HAVE_CXX=y
<<<<<<< HEAD
# CONFIG_CXX_NEWLONG is not set

#
# LLVM C++ Library (libcxx)
#
# CONFIG_LIBCXX is not set

#
# uClibc++ Standard C++ Library
#
# CONFIG_UCLIBCXX is not set

#
# Application Configuration
#

#
# Built-In Applications
#
CONFIG_BUILTIN_PROXY_STACKSIZE=1024

#
# CAN Utilities
#

#
# Examples
#
# CONFIG_EXAMPLES_BUTTONS is not set
# CONFIG_EXAMPLES_CCTYPE is not set
# CONFIG_EXAMPLES_CHAT is not set
# CONFIG_EXAMPLES_CONFIGDATA is not set
# CONFIG_EXAMPLES_CXXTEST is not set
# CONFIG_EXAMPLES_DHCPD is not set
# CONFIG_EXAMPLES_ELF is not set
# CONFIG_EXAMPLES_FSTEST is not set
# CONFIG_EXAMPLES_FTPC is not set
# CONFIG_EXAMPLES_FTPD is not set
# CONFIG_EXAMPLES_HELLO is not set
# CONFIG_EXAMPLES_HELLOXX is not set
# CONFIG_EXAMPLES_HIDKBD is not set
# CONFIG_EXAMPLES_IGMP is not set
# CONFIG_EXAMPLES_JSON is not set
# CONFIG_EXAMPLES_KEYPADTEST is not set
# CONFIG_EXAMPLES_MEDIA is not set
# CONFIG_EXAMPLES_MM is not set
# CONFIG_EXAMPLES_MODBUS is not set
# CONFIG_EXAMPLES_MOUNT is not set
# CONFIG_EXAMPLES_NRF24L01TERM is not set
CONFIG_EXAMPLES_NSH=y
CONFIG_EXAMPLES_NSH_CXXINITIALIZE=y
# CONFIG_EXAMPLES_NULL is not set
# CONFIG_EXAMPLES_NX is not set
# CONFIG_EXAMPLES_NXFFS is not set
# CONFIG_EXAMPLES_NXHELLO is not set
# CONFIG_EXAMPLES_NXIMAGE is not set
# CONFIG_EXAMPLES_NXLINES is not set
# CONFIG_EXAMPLES_NXTERM is not set
# CONFIG_EXAMPLES_NXTEXT is not set
# CONFIG_EXAMPLES_OSTEST is not set
# CONFIG_EXAMPLES_PCA9635 is not set
# CONFIG_EXAMPLES_POSIXSPAWN is not set
# CONFIG_EXAMPLES_PPPD is not set
# CONFIG_EXAMPLES_RFID_READUID is not set
# CONFIG_EXAMPLES_RGBLED is not set
# CONFIG_EXAMPLES_SENDMAIL is not set
# CONFIG_EXAMPLES_SERIALBLASTER is not set
# CONFIG_EXAMPLES_SERIALRX is not set
# CONFIG_EXAMPLES_SERLOOP is not set
# CONFIG_EXAMPLES_SLCD is not set
# CONFIG_EXAMPLES_SMART is not set
# CONFIG_EXAMPLES_SMART_TEST is not set
# CONFIG_EXAMPLES_SMP is not set
# CONFIG_EXAMPLES_STAT is not set
# CONFIG_EXAMPLES_TCPECHO is not set
# CONFIG_EXAMPLES_TIFF is not set
# CONFIG_EXAMPLES_TOUCHSCREEN is not set
# CONFIG_EXAMPLES_USBSERIAL is not set
# CONFIG_EXAMPLES_WATCHDOG is not set
# CONFIG_EXAMPLES_WEBSERVER is not set
# CONFIG_EXAMPLES_XBC_TEST is not set

#
# File System Utilities
#
# CONFIG_FSUTILS_INIFILE is not set
# CONFIG_FSUTILS_PASSWD is not set

#
# GPS Utilities
#
# CONFIG_GPSUTILS_MINMEA_LIB is not set

#
# Graphics Support
#
# CONFIG_TIFF is not set
# CONFIG_GRAPHICS_TRAVELER is not set

#
# Interpreters
#
# CONFIG_INTERPRETERS_BAS is not set
# CONFIG_INTERPRETERS_FICL is not set
# CONFIG_INTERPRETERS_MICROPYTHON is not set
# CONFIG_INTERPRETERS_MINIBASIC is not set
# CONFIG_INTERPRETERS_PCODE is not set

#
# FreeModBus
#
# CONFIG_MODBUS is not set

#
# Network Utilities
#
# CONFIG_NETUTILS_CODECS is not set
# CONFIG_NETUTILS_ESP8266 is not set
# CONFIG_NETUTILS_FTPC is not set
# CONFIG_NETUTILS_JSON is not set
# CONFIG_NETUTILS_SMTP is not set

#
# NSH Library
#
CONFIG_NSH_LIBRARY=y
# CONFIG_NSH_MOTD is not set

#
# Command Line Configuration
#
CONFIG_NSH_READLINE=y
# CONFIG_NSH_CLE is not set
CONFIG_NSH_LINELEN=64
# CONFIG_NSH_DISABLE_SEMICOLON is not set
CONFIG_NSH_CMDPARMS=y
CONFIG_NSH_MAXARGUMENTS=6
CONFIG_NSH_ARGCAT=y
CONFIG_NSH_NESTDEPTH=3
# CONFIG_NSH_DISABLEBG is not set
=======
CONFIG_HAVE_CXXINITIALIZE=y
CONFIG_IEEE802154_I8SAK=y
CONFIG_IEEE802154_MACDEV=y
CONFIG_IEEE802154_MRF24J40=y
CONFIG_INTELHEX_BINARY=y
CONFIG_MAC802154_NNOTIF=6
CONFIG_MAX_TASKS=16
CONFIG_MAX_WDOGPARMS=2
CONFIG_NFILE_DESCRIPTORS=8
CONFIG_NFILE_STREAMS=8
CONFIG_NSH_ARCHINIT=y
>>>>>>> 1bc0eea1
CONFIG_NSH_BUILTIN_APPS=y
CONFIG_NSH_DISABLE_GET=y
CONFIG_NSH_DISABLE_IFUPDOWN=y
CONFIG_NSH_DISABLE_PUT=y
<<<<<<< HEAD
# CONFIG_NSH_DISABLE_PWD is not set
# CONFIG_NSH_DISABLE_RM is not set
# CONFIG_NSH_DISABLE_RMDIR is not set
# CONFIG_NSH_DISABLE_SET is not set
# CONFIG_NSH_DISABLE_SH is not set
# CONFIG_NSH_DISABLE_SLEEP is not set
# CONFIG_NSH_DISABLE_TIME is not set
# CONFIG_NSH_DISABLE_TEST is not set
# CONFIG_NSH_DISABLE_TELNETD is not set
# CONFIG_NSH_DISABLE_UMOUNT is not set
# CONFIG_NSH_DISABLE_UNAME is not set
# CONFIG_NSH_DISABLE_UNSET is not set
# CONFIG_NSH_DISABLE_USLEEP is not set
=======
>>>>>>> 1bc0eea1
CONFIG_NSH_DISABLE_WGET=y
CONFIG_NSH_FILEIOSIZE=512
CONFIG_NSH_LINELEN=64
CONFIG_NSH_READLINE=y
CONFIG_PREALLOC_MQ_MSGS=4
CONFIG_PREALLOC_TIMERS=4
CONFIG_PREALLOC_WDOGS=8
CONFIG_RAM_SIZE=131072
CONFIG_RAM_START=0x20000000
CONFIG_RAW_BINARY=y
CONFIG_RR_INTERVAL=200
CONFIG_SCHED_HPWORK=y
CONFIG_SCHED_HPWORKPRIORITY=192
CONFIG_SCHED_WAITPID=y
CONFIG_SDCLONE_DISABLE=y
CONFIG_START_YEAR=2013
CONFIG_STM32_CCMEXCLUDE=y
CONFIG_STM32_DISABLE_IDLE_SLEEP_DURING_DEBUG=y
CONFIG_STM32_JTAG_SW_ENABLE=y
CONFIG_STM32_PWR=y
CONFIG_STM32_USART3=y
CONFIG_TASK_NAME_SIZE=32
CONFIG_USART3_SERIAL_CONSOLE=y
CONFIG_USER_ENTRYPOINT="nsh_main"
CONFIG_WDOG_INTRESERVE=1
CONFIG_WIRELESS_IEEE802154=y
CONFIG_WIRELESS=y<|MERGE_RESOLUTION|>--- conflicted
+++ resolved
@@ -18,148 +18,6 @@
 CONFIG_FS_PROCFS=y
 CONFIG_FS_WRITABLE=y
 CONFIG_HAVE_CXX=y
-<<<<<<< HEAD
-# CONFIG_CXX_NEWLONG is not set
-
-#
-# LLVM C++ Library (libcxx)
-#
-# CONFIG_LIBCXX is not set
-
-#
-# uClibc++ Standard C++ Library
-#
-# CONFIG_UCLIBCXX is not set
-
-#
-# Application Configuration
-#
-
-#
-# Built-In Applications
-#
-CONFIG_BUILTIN_PROXY_STACKSIZE=1024
-
-#
-# CAN Utilities
-#
-
-#
-# Examples
-#
-# CONFIG_EXAMPLES_BUTTONS is not set
-# CONFIG_EXAMPLES_CCTYPE is not set
-# CONFIG_EXAMPLES_CHAT is not set
-# CONFIG_EXAMPLES_CONFIGDATA is not set
-# CONFIG_EXAMPLES_CXXTEST is not set
-# CONFIG_EXAMPLES_DHCPD is not set
-# CONFIG_EXAMPLES_ELF is not set
-# CONFIG_EXAMPLES_FSTEST is not set
-# CONFIG_EXAMPLES_FTPC is not set
-# CONFIG_EXAMPLES_FTPD is not set
-# CONFIG_EXAMPLES_HELLO is not set
-# CONFIG_EXAMPLES_HELLOXX is not set
-# CONFIG_EXAMPLES_HIDKBD is not set
-# CONFIG_EXAMPLES_IGMP is not set
-# CONFIG_EXAMPLES_JSON is not set
-# CONFIG_EXAMPLES_KEYPADTEST is not set
-# CONFIG_EXAMPLES_MEDIA is not set
-# CONFIG_EXAMPLES_MM is not set
-# CONFIG_EXAMPLES_MODBUS is not set
-# CONFIG_EXAMPLES_MOUNT is not set
-# CONFIG_EXAMPLES_NRF24L01TERM is not set
-CONFIG_EXAMPLES_NSH=y
-CONFIG_EXAMPLES_NSH_CXXINITIALIZE=y
-# CONFIG_EXAMPLES_NULL is not set
-# CONFIG_EXAMPLES_NX is not set
-# CONFIG_EXAMPLES_NXFFS is not set
-# CONFIG_EXAMPLES_NXHELLO is not set
-# CONFIG_EXAMPLES_NXIMAGE is not set
-# CONFIG_EXAMPLES_NXLINES is not set
-# CONFIG_EXAMPLES_NXTERM is not set
-# CONFIG_EXAMPLES_NXTEXT is not set
-# CONFIG_EXAMPLES_OSTEST is not set
-# CONFIG_EXAMPLES_PCA9635 is not set
-# CONFIG_EXAMPLES_POSIXSPAWN is not set
-# CONFIG_EXAMPLES_PPPD is not set
-# CONFIG_EXAMPLES_RFID_READUID is not set
-# CONFIG_EXAMPLES_RGBLED is not set
-# CONFIG_EXAMPLES_SENDMAIL is not set
-# CONFIG_EXAMPLES_SERIALBLASTER is not set
-# CONFIG_EXAMPLES_SERIALRX is not set
-# CONFIG_EXAMPLES_SERLOOP is not set
-# CONFIG_EXAMPLES_SLCD is not set
-# CONFIG_EXAMPLES_SMART is not set
-# CONFIG_EXAMPLES_SMART_TEST is not set
-# CONFIG_EXAMPLES_SMP is not set
-# CONFIG_EXAMPLES_STAT is not set
-# CONFIG_EXAMPLES_TCPECHO is not set
-# CONFIG_EXAMPLES_TIFF is not set
-# CONFIG_EXAMPLES_TOUCHSCREEN is not set
-# CONFIG_EXAMPLES_USBSERIAL is not set
-# CONFIG_EXAMPLES_WATCHDOG is not set
-# CONFIG_EXAMPLES_WEBSERVER is not set
-# CONFIG_EXAMPLES_XBC_TEST is not set
-
-#
-# File System Utilities
-#
-# CONFIG_FSUTILS_INIFILE is not set
-# CONFIG_FSUTILS_PASSWD is not set
-
-#
-# GPS Utilities
-#
-# CONFIG_GPSUTILS_MINMEA_LIB is not set
-
-#
-# Graphics Support
-#
-# CONFIG_TIFF is not set
-# CONFIG_GRAPHICS_TRAVELER is not set
-
-#
-# Interpreters
-#
-# CONFIG_INTERPRETERS_BAS is not set
-# CONFIG_INTERPRETERS_FICL is not set
-# CONFIG_INTERPRETERS_MICROPYTHON is not set
-# CONFIG_INTERPRETERS_MINIBASIC is not set
-# CONFIG_INTERPRETERS_PCODE is not set
-
-#
-# FreeModBus
-#
-# CONFIG_MODBUS is not set
-
-#
-# Network Utilities
-#
-# CONFIG_NETUTILS_CODECS is not set
-# CONFIG_NETUTILS_ESP8266 is not set
-# CONFIG_NETUTILS_FTPC is not set
-# CONFIG_NETUTILS_JSON is not set
-# CONFIG_NETUTILS_SMTP is not set
-
-#
-# NSH Library
-#
-CONFIG_NSH_LIBRARY=y
-# CONFIG_NSH_MOTD is not set
-
-#
-# Command Line Configuration
-#
-CONFIG_NSH_READLINE=y
-# CONFIG_NSH_CLE is not set
-CONFIG_NSH_LINELEN=64
-# CONFIG_NSH_DISABLE_SEMICOLON is not set
-CONFIG_NSH_CMDPARMS=y
-CONFIG_NSH_MAXARGUMENTS=6
-CONFIG_NSH_ARGCAT=y
-CONFIG_NSH_NESTDEPTH=3
-# CONFIG_NSH_DISABLEBG is not set
-=======
 CONFIG_HAVE_CXXINITIALIZE=y
 CONFIG_IEEE802154_I8SAK=y
 CONFIG_IEEE802154_MACDEV=y
@@ -171,27 +29,10 @@
 CONFIG_NFILE_DESCRIPTORS=8
 CONFIG_NFILE_STREAMS=8
 CONFIG_NSH_ARCHINIT=y
->>>>>>> 1bc0eea1
 CONFIG_NSH_BUILTIN_APPS=y
 CONFIG_NSH_DISABLE_GET=y
 CONFIG_NSH_DISABLE_IFUPDOWN=y
 CONFIG_NSH_DISABLE_PUT=y
-<<<<<<< HEAD
-# CONFIG_NSH_DISABLE_PWD is not set
-# CONFIG_NSH_DISABLE_RM is not set
-# CONFIG_NSH_DISABLE_RMDIR is not set
-# CONFIG_NSH_DISABLE_SET is not set
-# CONFIG_NSH_DISABLE_SH is not set
-# CONFIG_NSH_DISABLE_SLEEP is not set
-# CONFIG_NSH_DISABLE_TIME is not set
-# CONFIG_NSH_DISABLE_TEST is not set
-# CONFIG_NSH_DISABLE_TELNETD is not set
-# CONFIG_NSH_DISABLE_UMOUNT is not set
-# CONFIG_NSH_DISABLE_UNAME is not set
-# CONFIG_NSH_DISABLE_UNSET is not set
-# CONFIG_NSH_DISABLE_USLEEP is not set
-=======
->>>>>>> 1bc0eea1
 CONFIG_NSH_DISABLE_WGET=y
 CONFIG_NSH_FILEIOSIZE=512
 CONFIG_NSH_LINELEN=64
