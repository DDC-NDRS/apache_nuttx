############################################################################
# tools/Unix.mk
#
# SPDX-License-Identifier: Apache-2.0
#
# Licensed to the Apache Software Foundation (ASF) under one or more
# contributor license agreements.  See the NOTICE file distributed with
# this work for additional information regarding copyright ownership.  The
# ASF licenses this file to you under the Apache License, Version 2.0 (the
# "License"); you may not use this file except in compliance with the
# License.  You may obtain a copy of the License at
#
#   http://www.apache.org/licenses/LICENSE-2.0
#
# Unless required by applicable law or agreed to in writing, software
# distributed under the License is distributed on an "AS IS" BASIS, WITHOUT
# WARRANTIES OR CONDITIONS OF ANY KIND, either express or implied.  See the
# License for the specific language governing permissions and limitations
# under the License.
#
############################################################################

export TOPDIR := ${shell echo $(CURDIR) | sed -e 's/ /\\ /g'}

ifeq ($(V),)
  MAKE := $(MAKE) -s --no-print-directory
endif

include $(TOPDIR)/Make.defs

# GIT directory present

GIT_DIR = $(if $(wildcard $(TOPDIR)$(DELIM).git),y,)

ifeq ($(GIT_DIR),y)
GIT_PRESENT = `git rev-parse --git-dir 2> /dev/null`
endif

# In case we cannot get version information from GIT

ifeq ($(GIT_PRESENT),)
-include $(TOPDIR)/.version

# In case the version file does not exist

CONFIG_VERSION_STRING ?= "0.0.0"
CONFIG_VERSION_BUILD ?= "0"

VERSION_ARG = -v $(CONFIG_VERSION_STRING) -b $(CONFIG_VERSION_BUILD)
else

# Generate .version.tmp every time from GIT history
# Only update .version if the contents of version.tmp actually changes
# Note: this is executed before any rule is run

$(shell tools/version.sh $(VERSION_ARG) .version.tmp > /dev/null)
$(shell $(call TESTANDREPLACEFILE, .version.tmp, .version))
endif

# Process architecture specific directories

ARCH_DIR = arch/$(CONFIG_ARCH)
ARCH_SRC = $(ARCH_DIR)/src
ARCH_INC = $(ARCH_DIR)/include

# CONFIG_APPS_DIR can be over-ridden from the command line or in the .config file.
# The default value of CONFIG_APPS_DIR is ../apps.  Ultimately, the application
# will be built if APPDIR is defined.  APPDIR will be defined if a directory containing
# a Makefile is found at the path provided by CONFIG_APPS_DIR

ifeq ($(CONFIG_APPS_DIR),)
CONFIG_APPS_DIR = ../apps
endif
APPDIR := $(realpath ${shell if [ -r $(CONFIG_APPS_DIR)/Makefile ]; then echo "$(CONFIG_APPS_DIR)"; fi})

# External code support
# If external/ contains a Kconfig, we define the EXTERNALDIR variable to 'external'
# so that main Kconfig can find it. Otherwise, we redirect it to a dummy Kconfig
# This is due to kconfig inability to do conditional inclusion.

EXTERNALDIR := $(shell if [ -r $(TOPDIR)/external/Kconfig ]; then echo 'external'; else echo 'dummy'; fi)

# CONTEXTDIRS include directories that have special, one-time pre-build
#   requirements.  Normally this includes things like auto-generation of
#   configuration specific files or creation of configurable symbolic links
# CLEANDIRS are the directories that the clean target will executed in.
#   These are all directories that we know about.
# CCLEANDIRS are directories that the clean_context target will execute in.
#   The clean_context target "undoes" the actions of the context target.
#   Only directories known to require cleaning are included.
# KERNDEPDIRS are the directories in which we will build target dependencies.
#   If NuttX and applications are built separately (CONFIG_BUILD_PROTECTED or
#   CONFIG_BUILD_KERNEL), then this holds only the directories containing
#   kernel files.
# USERDEPDIRS. If NuttX and applications are built separately (CONFIG_BUILD_PROTECTED),
#   then this holds only the directories containing user files. If
#   CONFIG_BUILD_KERNEL is selected, then applications are not build at all.

include tools/Directories.mk

#
# Extra objects used in the final link.
#
# Pass 1 Incremental (relative) link objects should be put into the
# processor-specific source directory (where other link objects will
# be created).  If the pass1 object is an archive, it could go anywhere.

ifeq ($(CONFIG_BUILD_2PASS),y)
EXTRA_OBJS += $(CONFIG_PASS1_OBJECT)
endif

# Library build selections
#
# NUTTXLIBS is the list of NuttX libraries that is passed to the
#   processor-specific Makefile to build the final NuttX target.
# USERLIBS is the list of libraries used to build the final user-space
#   application
# EXPORTLIBS is the list of libraries that should be exported by
#   'make export' is

ifeq ($(CONFIG_BUILD_PROTECTED),y)
include tools/ProtectedLibs.mk
else ifeq ($(CONFIG_BUILD_KERNEL),y)
include tools/KernelLibs.mk
else
include tools/FlatLibs.mk
endif

# LINKLIBS derives from NUTTXLIBS and is simply the same list with the
#   subdirectory removed

LINKLIBS = $(patsubst staging/%,%,$(NUTTXLIBS))

# Export tool definitions

MKEXPORT= tools/mkexport.sh
MKEXPORT_ARGS = -z -t "$(TOPDIR)" -b "$(BOARD_DIR)"

ifneq ($(CONFIG_BUILD_FLAT),y)
MKEXPORT_ARGS += -u
endif

ifneq ($(APPDIR),)
ifneq ($(shell [ -e $(APPDIR)/Makefile ] && echo yes),)
MKEXPORT_ARGS += -a "$(APPDIR)"
MKEXPORT_ARGS += -m "$(MAKE)"
endif
endif

ifeq ($(V),2)
MKEXPORT_ARGS += -d
endif

# This is the name of the final target (relative to the top level directory)

BIN = nuttx$(EXEEXT)

all: $(BIN)
.PHONY: context clean_context config oldconfig menuconfig nconfig qconfig gconfig export subdir_clean clean subdir_distclean distclean apps_clean apps_distclean
.PHONY: pass1 pass1dep
.PHONY: pass2 pass2dep

# Target used to copy include/nuttx/lib/math.h.  If CONFIG_ARCH_MATH_H is
# defined, then there is an architecture specific math.h header file
# that will be included indirectly from include/math.h.  But first, we
# have to copy math.h from include/nuttx/. to include/.  Logic within
# include/nuttx/lib/math.h will hand the redirection to the architecture-
# specific math.h header file.
#
# If the CONFIG_LIBM is defined, the Rhombus libm will be built at libm/libm.
# Definitions and prototypes for the Rhombus libm are also contained in
# include/nuttx/lib/math.h and so the file must also be copied in that case.
#
# If neither CONFIG_ARCH_MATH_H nor CONFIG_LIBM is defined, then no math.h
# header file will be provided.  You would want that behavior if (1) you
# don't use libm, or (2) you want to use the math.h and libm provided
# within your toolchain.

ifeq ($(CONFIG_ARCH_MATH_H),y)
NEED_MATH_H = y
else ifeq ($(CONFIG_LIBM),y)
NEED_MATH_H = y
endif

ifeq ($(NEED_MATH_H),y)
include/math.h: include/nuttx/lib/math.h
	$(Q) cp -f include/nuttx/lib/math.h include/math.h
endif

# The float.h header file defines the properties of your floating point
# implementation.  It would always be best to use your toolchain's float.h
# header file but if none is available, a default float.h header file will
# provided if this option is selected.  However there is no assurance that
# the settings in this float.h are actually correct for your platform!

ifeq ($(CONFIG_ARCH_FLOAT_H),y)
include/float.h: include/nuttx/lib/float.h
	$(Q) cp -f include/nuttx/lib/float.h include/float.h
endif

# Target used to copy include/nuttx/lib/stdarg.h.  If CONFIG_ARCH_STDARG_H is
# defined, then there is an architecture specific stdarg.h header file
# that will be included indirectly from include/lib/stdarg.h.  But first, we
# have to copy stdarg.h from include/nuttx/. to include/.

ifeq ($(CONFIG_ARCH_STDARG_H),y)
include/stdarg.h: include/nuttx/lib/stdarg.h
	$(Q) cp -f include/nuttx/lib/stdarg.h include/stdarg.h
endif

# Target used to copy include/nuttx/lib/setjmp.h.  If CONFIG_ARCH_SETJMP_H is
# defined, then there is an architecture specific setjmp.h header file
# that will be included indirectly from include/lib/setjmp.h.  But first, we
# have to copy setjmp.h from include/nuttx/. to include/.

ifeq ($(CONFIG_ARCH_SETJMP_H),y)
include/setjmp.h: include/nuttx/lib/setjmp.h
	$(Q) cp -f include/nuttx/lib/setjmp.h include/setjmp.h
endif

# Targets used to generate compiler-specific include paths
# Build this tools needed early in the build
# so we define it as a dependency of `context` target

tools/incdir$(HOSTEXEEXT):
	$(Q) $(MAKE) -C tools -f Makefile.host incdir INCDIR="$(TOPDIR)/tools/incdir.sh"

# Targets used to build include/nuttx/version.h.  Creation of version.h is
# part of the overall NuttX configuration sequence. Notice that the
# tools/mkversion tool is built and used to create include/nuttx/version.h

tools/mkversion$(HOSTEXEEXT):
	$(Q) $(MAKE) -C tools -f Makefile.host mkversion$(HOSTEXEEXT)

# [Re-]create .version if it doesn't already exist.

$(TOPDIR)/.version:
	$(Q) echo "Create .version"
	$(Q) tools/version.sh $(VERSION_ARG) .version
	$(Q) chmod 755 .version

include/nuttx/version.h: $(TOPDIR)/.version tools/mkversion$(HOSTEXEEXT)
	$(Q) echo "Create version.h"
	$(Q) tools/mkversion $(TOPDIR) > $@

# Targets used to build include/nuttx/config.h.  Creation of config.h is
# part of the overall NuttX configuration sequence. Notice that the
# tools/mkconfig tool is built and used to create include/nuttx/config.h

tools/mkconfig$(HOSTEXEEXT): prebuild
	$(Q) $(MAKE) -C tools -f Makefile.host mkconfig$(HOSTEXEEXT)

include/nuttx/config.h: $(TOPDIR)/.config tools/mkconfig$(HOSTEXEEXT)
	$(Q) grep -v "CONFIG_BASE_DEFCONFIG" "$(TOPDIR)/.config" > "$(TOPDIR)/.config.tmp"
	$(Q) if ! cmp -s "$(TOPDIR)/.config.tmp" "$(TOPDIR)/.config.orig" ; then \
		sed -i.bak -e "/CONFIG_BASE_DEFCONFIG/ { /-dirty/! s/\"$$/-dirty\"/; }" "$(TOPDIR)/.config" ; \
	else \
		sed -i.bak "s/-dirty//g" "$(TOPDIR)/.config"; \
	fi
	$(Q) rm -f "$(TOPDIR)/.config.tmp" "$(TOPDIR)/.config.bak"
	$(Q) tools/mkconfig $(TOPDIR) > $@.tmp
	$(Q) $(call TESTANDREPLACEFILE, $@.tmp, $@)

# Targets used to create dependencies

tools/mkdeps$(HOSTEXEEXT):
	$(Q) $(MAKE) -C tools -f Makefile.host mkdeps$(HOSTEXEEXT)

tools/cnvwindeps$(HOSTEXEEXT):
	$(Q) $(MAKE) -C tools -f Makefile.host cnvwindeps$(HOSTEXEEXT)

# .dirlinks, and helpers
#
# Directories links.  Most of establishing the NuttX configuration involves
# setting up symbolic links with 'generic' directory names to specific,
# configured directories.

# Link the arch/<arch-name>/include directory to include/arch

include/arch:
	@echo "LN: $@ to $(ARCH_DIR)/include"
	$(Q) $(DIRLINK) $(TOPDIR)/$(ARCH_DIR)/include $@

# Link the boards/<arch>/<chip>/<board>/include directory to include/arch/board
# If the above path does not exist, then we try to link to common

LINK_INCLUDE_DIR=$(BOARD_DIR)/include
ifeq ($(wildcard $(LINK_INCLUDE_DIR)),)
	ifneq ($(strip $(BOARD_COMMON_DIR)),)
		LINK_INCLUDE_DIR = $(BOARD_COMMON_DIR)/include
	endif
endif

include/arch/board: | include/arch
	@echo "LN: $@ to $(BOARD_DIR)/include"
	$(Q) $(DIRLINK) $(LINK_INCLUDE_DIR) $@

# Link the boards/<arch>/<chip>/common dir to arch/<arch-name>/src/board
# Link the boards/<arch>/<chip>/<board>/src dir to arch/<arch-name>/src/board/board

ifneq ($(BOARD_COMMON_DIR),)
ARCH_SRC_BOARD_SYMLINK=$(BOARD_COMMON_DIR)
ARCH_SRC_BOARD_BOARD_SYMLINK=$(BOARD_DIR)/src
else
ARCH_SRC_BOARD_SYMLINK=$(BOARD_DIR)/src
endif

ifneq ($(ARCH_SRC_BOARD_SYMLINK),)
$(ARCH_SRC)/board:
	@echo "LN: $@ to $(ARCH_SRC_BOARD_SYMLINK)"
	$(Q) $(DIRLINK) $(ARCH_SRC_BOARD_SYMLINK) $@
endif

ifneq ($(ARCH_SRC_BOARD_BOARD_SYMLINK),)
$(ARCH_SRC)/board/board: | $(ARCH_SRC)/board
	@echo "LN: $@ to $(ARCH_SRC_BOARD_BOARD_SYMLINK)"
	$(Q) $(DIRLINK) $(ARCH_SRC_BOARD_BOARD_SYMLINK) $@
endif

# Link the boards/<arch>/<chip>/drivers dir to drivers/platform

drivers/platform:
	@echo "LN: $@ to $(BOARD_DRIVERS_DIR)"
	$(Q) $(DIRLINK) $(BOARD_DRIVERS_DIR) $@

# Link arch/<arch-name>/src/<chip-name> to arch/<arch-name>/src/chip

ifeq ($(CONFIG_ARCH_CHIP_CUSTOM),y)
ARCH_SRC_CHIP_SYMLINK_DIR=$(CHIP_DIR)
else ifneq ($(CONFIG_ARCH_CHIP),)
ARCH_SRC_CHIP_SYMLINK_DIR=$(TOPDIR)/$(ARCH_SRC)/$(CONFIG_ARCH_CHIP)
endif

ifneq ($(ARCH_SRC_CHIP_SYMLINK_DIR),)
$(ARCH_SRC)/chip:
	@echo "LN: $@ to $(ARCH_SRC_CHIP_SYMLINK_DIR)"
	$(Q) $(DIRLINK) $(ARCH_SRC_CHIP_SYMLINK_DIR) $@
endif

# Link arch/<arch-name>/include/<chip-name> to include/arch/chip

ifeq ($(CONFIG_ARCH_CHIP_CUSTOM),y)
INCLUDE_ARCH_CHIP_SYMLINK_DIR=$(CHIP_DIR)/include
else ifneq ($(CONFIG_ARCH_CHIP),)
INCLUDE_ARCH_CHIP_SYMLINK_DIR=$(TOPDIR)/$(ARCH_INC)/$(CONFIG_ARCH_CHIP)
endif

ifneq ($(INCLUDE_ARCH_CHIP_SYMLINK_DIR),)
include/arch/chip: | include/arch
	@echo "LN: $@ to $(INCLUDE_ARCH_CHIP_SYMLINK_DIR)"
	$(DIRLINK) $(INCLUDE_ARCH_CHIP_SYMLINK_DIR) $@
endif

# Copy $(CHIP_KCONFIG) to arch/dummy/Kconfig

arch/dummy/Kconfig:
	@echo "CP: $@ to $(CHIP_KCONFIG)"
	$(Q) cp -f $(CHIP_KCONFIG) $@

# Copy $(BOARD_KCONFIG) to boards/dummy/Kconfig

boards/dummy/Kconfig:
	@echo "CP: $@ to $(BOARD_KCONFIG)"
	$(Q) cp -f $(BOARD_KCONFIG) $@

DIRLINKS_SYMLINK = \
  include/arch \
  include/arch/board \
  drivers/platform \

DIRLINKS_FILE = \
  arch/dummy/Kconfig \
  boards/dummy/Kconfig \

ifneq ($(INCLUDE_ARCH_CHIP_SYMLINK_DIR),)
DIRLINKS_SYMLINK += include/arch/chip
endif

ifneq ($(ARCH_SRC_CHIP_SYMLINK_DIR),)
DIRLINKS_SYMLINK += $(ARCH_SRC)/chip
endif

ifneq ($(ARCH_SRC_BOARD_SYMLINK),)
DIRLINKS_SYMLINK += $(ARCH_SRC)/board
endif

ifneq ($(ARCH_SRC_BOARD_BOARD_SYMLINK),)
DIRLINKS_SYMLINK += $(ARCH_SRC)/board/board
endif

ifneq ($(APPDIR),)
DIRLINKS_EXTERNAL_DIRS += $(APPDIR)
endif

# Generate a pattern to build $(DIRLINKS_EXTERNAL_DIRS)

DIRLINKS_EXTERNAL_DEP = $(patsubst %,%/.dirlinks,$(DIRLINKS_EXTERNAL_DIRS))
DIRLINKS_FILE += $(DIRLINKS_EXTERNAL_DEP)

.dirlinks: $(DIRLINKS_FILE) | $(DIRLINKS_SYMLINK)
	touch $@

# Pattern rule for $(DIRLINKS_EXTERNAL_DEP)

%/.dirlinks:
	$(Q) $(MAKE) -C $(patsubst %/.dirlinks,%,$@) dirlinks
	$(Q) touch $@

# clean_dirlinks
#
# This is part of the distclean target. It removes all symbolic links created by the dirlink target.

# The symlink subfolders need to be removed before the parent symlinks

.PHONY: clean_dirlinks
clean_dirlinks:
	$(Q) $(call DELFILE, $(DIRLINKS_FILE))
	$(Q) $(call DELFILE, .dirlinks)
	$(Q) $(DIRUNLINK) drivers/platform
ifneq ($(INCLUDE_ARCH_CHIP_SYMLINK_DIR),)
	$(Q) $(DIRUNLINK) include/arch/chip
endif
	$(Q) $(DIRUNLINK) include/arch/board
	$(Q) $(DIRUNLINK) include/arch
ifneq ($(ARCH_SRC_BOARD_BOARD_SYMLINK),)
	$(Q) $(DIRUNLINK) $(ARCH_SRC)/board/board
endif
ifneq ($(ARCH_SRC_BOARD_SYMLINK),)
	$(Q) $(DIRUNLINK) $(ARCH_SRC)/board
endif
ifneq ($(ARCH_SRC_CHIP_SYMLINK_DIR),)
	$(Q) $(DIRUNLINK) $(ARCH_SRC)/chip
endif

# context
#
# The context target is invoked on each target build to assure that NuttX is
# properly configured.  The basic configuration steps include creation of the
# the config.h and version.h header files in the include/nuttx directory and
# the establishment of symbolic links to configured directories.

# Generate a pattern to make Directories.mk context

CONTEXTDIRS_DEPS = $(patsubst %,%/.context,$(CONTEXTDIRS))

context: tools/incdir$(HOSTEXEEXT) include/nuttx/config.h include/nuttx/version.h .dirlinks $(CONTEXTDIRS_DEPS) | staging

staging:
	$(Q) mkdir -p $@

# Pattern rule for $(CONTEXTDIRS_DEPS)

%.context: include/nuttx/config.h .dirlinks
	$(Q) $(MAKE) -C $(patsubst %.context,%,$@) TOPDIR="$(TOPDIR)" context
	$(Q) touch $@

ifeq ($(NEED_MATH_H),y)
context: include/math.h
endif

ifeq ($(CONFIG_ARCH_FLOAT_H),y)
context: include/float.h
endif

ifeq ($(CONFIG_ARCH_STDARG_H),y)
context: include/stdarg.h
endif

ifeq ($(CONFIG_ARCH_SETJMP_H),y)
context: include/setjmp.h
endif

# clean_context
#
# This is part of the distclean target.  It removes all of the header files
# and symbolic links created by the context target.

clean_context: clean_dirlinks
	$(Q) for dir in $(CCLEANDIRS) ; do \
		if [ -e $$dir/Makefile ]; then \
			$(MAKE) -C $$dir clean_context ; \
		fi \
	done
	$(call DELFILE, include/nuttx/config.h)
	$(call DELFILE, include/nuttx/version.h)
	$(call DELFILE, include/float.h)
	$(call DELFILE, include/math.h)
	$(call DELFILE, include/stdarg.h)
	$(call DELFILE, include/setjmp.h)
	$(call DELFILE, arch/dummy/Kconfig)
	$(call DELFILE, $(CONTEXTDIRS_DEPS))

# Archive targets.  The target build sequence will first create a series of
# libraries, one per configured source file directory.  The final NuttX
# execution will then be built from those libraries.  The following targets
# build those libraries.

include tools/LibTargets.mk

# prebuild
#
# Some architectures require the use of special tools and special handling
# BEFORE building NuttX. The `Make.defs` files for those architectures
# should override the following define with the correct operations for
# that platform.

prebuild:
	$(call PREBUILD, $(TOPDIR))

# pass1 and pass2
#
# If the 2 pass build option is selected, then this pass1 target is
# configured to be built before the pass2 target.  This pass1 target may, as an
# example, build an extra link object (CONFIG_PASS1_OBJECT) which may be an
# incremental (relative) link object, but could be a static library (archive);
# some modification to this Makefile would be required if CONFIG_PASS1_OBJECT
# is an archive.  Exactly what is performed during pass1 or what it generates
# is unknown to this makefile unless CONFIG_PASS1_OBJECT is defined.

pass1: $(USERLIBS)

pass2: $(NUTTXLIBS)

# $(BIN)
#
# Create the final NuttX executable in a two pass build process.  In the
# normal case, all pass1 and pass2 dependencies are created then pass1
# and pass2 targets are built.  However, in some cases, you may need to build
# pass1 dependencies and pass1 first, then build pass2 dependencies and pass2.
# in that case, execute 'make pass1 pass2' from the command line.

$(BIN): pass1 pass2
ifeq ($(CONFIG_BUILD_2PASS),y)
	$(Q) if [ -z "$(CONFIG_PASS1_BUILDIR)" ]; then \
		echo "ERROR: CONFIG_PASS1_BUILDIR not defined"; \
		exit 1; \
	fi
	$(Q) if [ ! -d "$(CONFIG_PASS1_BUILDIR)" ]; then \
		echo "ERROR: CONFIG_PASS1_BUILDIR does not exist"; \
		exit 1; \
	fi
	$(Q) if [ ! -f "$(CONFIG_PASS1_BUILDIR)/Makefile" ]; then \
		echo "ERROR: No Makefile in CONFIG_PASS1_BUILDIR"; \
		exit 1; \
	fi
	$(Q) $(MAKE) -C $(CONFIG_PASS1_BUILDIR) LINKLIBS="$(LINKLIBS)" USERLIBS="$(USERLIBS)" "$(CONFIG_PASS1_TARGET)"
endif
	$(Q) $(MAKE) -C $(ARCH_SRC) EXTRA_OBJS="$(EXTRA_OBJS)" LINKLIBS="$(LINKLIBS)" APPDIR="$(APPDIR)" EXTRAFLAGS="$(KDEFINE) $(EXTRAFLAGS)" $(BIN)
	$(Q) if [ -w /tftpboot ] ; then \
		cp -f $(BIN) /tftpboot/$(BIN).${CONFIG_ARCH}; \
	fi
	$(Q) echo $(BIN) > nuttx.manifest
	$(Q) printf "%s\n" *.map >> nuttx.manifest
ifeq ($(CONFIG_INTELHEX_BINARY),y)
	@echo "CP: nuttx.hex"
	$(Q) $(OBJCOPY) $(OBJCOPYARGS) -O ihex $(BIN) nuttx.hex
	$(Q) echo nuttx.hex >> nuttx.manifest
endif
ifeq ($(CONFIG_MOTOROLA_SREC),y)
	@echo "CP: nuttx.srec"
	$(Q) $(OBJCOPY) $(OBJCOPYARGS) -O srec $(BIN) nuttx.srec
	$(Q) echo nuttx.srec >> nuttx.manifest
endif
ifeq ($(CONFIG_RAW_BINARY),y)
	@echo "CP: nuttx.bin"
	$(Q) $(OBJCOPY) $(OBJCOPYARGS) -O binary $(BIN) nuttx.bin
	$(Q) echo nuttx.bin >> nuttx.manifest
endif
ifeq ($(CONFIG_UBOOT_UIMAGE),y)
	@echo "MKIMAGE: uImage"
	$(Q) mkimage -A $(CONFIG_ARCH) -O linux -C none -T kernel -a $(CONFIG_UIMAGE_LOAD_ADDRESS) \
		-e $(CONFIG_UIMAGE_ENTRY_POINT) -n $(BIN) -d nuttx.bin uImage
	$(Q) if [ -w /tftpboot ] ; then \
		cp -f uImage /tftpboot/uImage; \
	fi
	$(Q) echo "uImage" >> nuttx.manifest
endif
<<<<<<< HEAD
ifeq ($(CONFIG_RAW_DISASSEMBLY),y)
	@echo "CP: nuttx.asm"
	$(Q) $(OBJDUMP) -d $(BIN) > nuttx.asm
	$(Q) echo nuttx.bin >> nuttx.asm
endif
=======
	mv $(BIN) nuttx.elf		# CUSTOM@NDRS - Rename the ELF file to nuttx.elf
>>>>>>> 46b46e9a
	$(call POSTBUILD, $(TOPDIR))

# flash (or download : DEPRECATED)
#
# This is a helper target that will rebuild NuttX and flash it to the target
# system in one step.  The operation of this target depends completely upon
# implementation of the FLASH command in the user Make.defs file.  It will
# generate an error if the FLASH command is not defined.

flash: $(BIN)
	$(call FLASH, $<)

download: $(BIN)
	$(call FLASH, $<)

# bootloader
#
# Some architectures require the provisioning of a bootloader or other
# functions required for properly executing the NuttX binary.
# Make.defs files for those architectures should define a bootloader target
# with the correct operations for that platform. It will generate an error
# if the bootloader target is not defined.

bootloader:
	$(Q) $(MAKE) -C $(ARCH_SRC) bootloader

# clean_bootloader
#
# Removes all of the files and directories created by the bootloader target.
# It will generate an error if the clean_bootloader target is not defined on
# the architecture-specific Makefile.

clean_bootloader:
	$(Q) $(MAKE) -C $(ARCH_SRC) clean_bootloader

# pass1dep: Create pass1 build dependencies
# pass2dep: Create pass2 build dependencies

pass1dep: context tools/mkdeps$(HOSTEXEEXT) tools/cnvwindeps$(HOSTEXEEXT)
	$(Q) for dir in $(USERDEPDIRS) ; do \
		$(MAKE) -C $$dir depend || exit; \
	done

pass2dep: context tools/mkdeps$(HOSTEXEEXT) tools/cnvwindeps$(HOSTEXEEXT)
	$(Q) for dir in $(KERNDEPDIRS) ; do \
		$(MAKE) -C $$dir EXTRAFLAGS="$(KDEFINE) $(EXTRAFLAGS)" depend || exit; \
	done

# Configuration targets
#
# These targets depend on the kconfig-frontends packages.  To use these, you
# must first download and install the kconfig-frontends package from this
# location: https://bitbucket.org/nuttx/tools/downloads/.  See README.txt
# file in the NuttX tools GIT repository for additional information.

KCONFIG_ENV  = APPSDIR=${CONFIG_APPS_DIR} EXTERNALDIR=$(EXTERNALDIR)
KCONFIG_ENV += APPSBINDIR=${CONFIG_APPS_DIR} BINDIR=${TOPDIR}

LOADABLE = $(shell grep "=m$$" $(TOPDIR)/.config)
ifeq ($(CONFIG_BUILD_LOADABLE)$(LOADABLE),)
  KCONFIG_LIB = $(shell command -v menuconfig 2> /dev/null)
endif

# Prefer "kconfiglib" if host OS supports it

ifeq ($(KCONFIG_LIB),)
  KCONFIG_OLDCONFIG     = kconfig-conf --oldconfig Kconfig
  KCONFIG_OLDDEFCONFIG  = kconfig-conf --olddefconfig Kconfig
  KCONFIG_MENUCONFIG    = kconfig-mconf Kconfig
  KCONFIG_NCONFIG       = kconfig-nconf Kconfig
  KCONFIG_QCONFIG       = kconfig-qconf Kconfig
  KCONFIG_GCONFIG       = kconfig-gconf Kconfig
  KCONFIG_SAVEDEFCONFIG = kconfig-conf Kconfig --savedefconfig defconfig.tmp
define kconfig_tweak_disable
	kconfig-tweak --file $1 -u $2
endef
else
  KCONFIG_WARNING       = if [ -s kwarning ]; \
                            then rm kwarning; \
                              exit 1; \
                            else \
                              rm kwarning; \
                          fi
  MODULE_WARNING        = "warning: the 'modules' option is not supported"
  PURGE_MODULE_WARNING  = 2> >(grep -v ${MODULE_WARNING} | tee kwarning) | cat && ${KCONFIG_WARNING}
  KCONFIG_OLDCONFIG     = oldconfig ${PURGE_MODULE_WARNING}
  KCONFIG_OLDDEFCONFIG  = olddefconfig ${PURGE_MODULE_WARNING}
  KCONFIG_MENUCONFIG    = menuconfig $(subst | cat,,${PURGE_MODULE_WARNING})
  KCONFIG_NCONFIG       = guiconfig ${PURGE_MODULE_WARNING}
  KCONFIG_QCONFIG       = ${KCONFIG_NCONFIG}
  KCONFIG_GCONFIG       = ${KCONFIG_NCONFIG}
  KCONFIG_SAVEDEFCONFIG = savedefconfig --out defconfig.tmp ${PURGE_MODULE_WARNING}
define kconfig_tweak_disable
	$(Q) sed -i'.orig' '/$2/d' $1
	$(Q) rm -f $1.orig
endef
endif

KCONFIG_CONF = kconfig-conf

config:
	$(Q) $(MAKE) clean_context
	$(Q) $(MAKE) apps_preconfig
	$(Q) ${KCONFIG_ENV} ${KCONFIG_CONF}

oldconfig:
	$(Q) $(MAKE) clean_context
	$(Q) $(MAKE) apps_preconfig
	$(Q) ${KCONFIG_ENV} ${KCONFIG_OLDCONFIG}

olddefconfig:
	$(Q) $(MAKE) clean_context
	$(Q) $(MAKE) apps_preconfig
	$(Q) ${KCONFIG_ENV} ${KCONFIG_OLDDEFCONFIG}

menuconfig:
	$(Q) $(MAKE) clean_context
	$(Q) $(MAKE) apps_preconfig
	$(Q) ${KCONFIG_ENV} ${KCONFIG_MENUCONFIG}

nconfig: apps_preconfig
	$(Q) $(MAKE) clean_context
	$(Q) $(MAKE) apps_preconfig
	$(Q) ${KCONFIG_ENV} ${KCONFIG_NCONFIG}

qconfig: apps_preconfig
	$(Q) $(MAKE) clean_context
	$(Q) $(MAKE) apps_preconfig
	$(Q) ${KCONFIG_ENV} ${KCONFIG_QCONFIG}

gconfig: apps_preconfig
	$(Q) $(MAKE) clean_context
	$(Q) $(MAKE) apps_preconfig
	$(Q) ${KCONFIG_ENV} ${KCONFIG_GCONFIG}

savedefconfig: apps_preconfig
	$(Q) ${KCONFIG_ENV} ${KCONFIG_SAVEDEFCONFIG}
	$(Q) $(call kconfig_tweak_disable,defconfig.tmp,CONFIG_APPS_DIR)
	$(Q) $(call kconfig_tweak_disable,defconfig.tmp,CONFIG_BASE_DEFCONFIG)
	$(Q) grep "CONFIG_ARCH=" .config >> defconfig.tmp
	$(Q) grep "^CONFIG_ARCH_CHIP_" .config >> defconfig.tmp; true
	$(Q) grep "CONFIG_ARCH_CHIP=" .config >> defconfig.tmp; true
	$(Q) grep "CONFIG_ARCH_BOARD=" .config >> defconfig.tmp; true
	$(Q) grep "^CONFIG_ARCH_CUSTOM" .config >> defconfig.tmp; true
	$(Q) grep "^CONFIG_ARCH_BOARD_CUSTOM" .config >> defconfig.tmp; true
	$(Q) export LC_ALL=C; cat defconfig.tmp | sort | uniq > sortedconfig.tmp
	$(Q) echo "#" > warning.tmp
	$(Q) echo "# This file is autogenerated: PLEASE DO NOT EDIT IT." >> warning.tmp
	$(Q) echo "#" >> warning.tmp
	$(Q) echo "# You can use \"make menuconfig\" to make any modifications to the installed .config file." >> warning.tmp
	$(Q) echo "# You can then do \"make savedefconfig\" to generate a new defconfig file that includes your" >> warning.tmp
	$(Q) echo "# modifications." >> warning.tmp
	$(Q) echo "#" >> warning.tmp
	$(Q) cat warning.tmp sortedconfig.tmp > defconfig
	$(Q) rm -f warning.tmp
	$(Q) rm -f defconfig.tmp
	$(Q) rm -f sortedconfig.tmp

# export
#
# The export target will package the NuttX libraries and header files into
# an exportable package.  Caveats: (1) These needs some extension for the KERNEL
# build; it needs to receive USERLIBS and create a libuser.a). (2) The logic
# in tools/mkexport.sh only supports GCC and, for example, explicitly assumes
# that the archiver is 'ar'

export: $(NUTTXLIBS)
	$(Q) ZIG="${ZIG}" ZIGFLAGS="${ZIGFLAGS}" MAKE="${MAKE}" \
		$(MKEXPORT) $(MKEXPORT_ARGS) -l "$(EXPORTLIBS)"

# General housekeeping targets:  dependencies, cleaning, etc.
#
# depend:    Create both PASS1 and PASS2 dependencies
# clean:     Removes derived object files, archives, executables, and
#            temporary files, but retains the configuration and context
#            files and directories.
# distclean: Does 'clean' then also removes all configuration and context
#            files.  This essentially restores the directory structure
#            to its original, unconfigured stated.

depend: pass1dep pass2dep

$(foreach SDIR, $(CLEANDIRS), $(eval $(call SDIR_template,$(SDIR),clean)))

subdir_clean: $(foreach SDIR, $(CLEANDIRS), $(SDIR)_clean)
ifeq ($(CONFIG_BUILD_2PASS),y)
	$(Q) $(MAKE) -C $(CONFIG_PASS1_BUILDIR) clean
endif

clean: subdir_clean
	$(call DELFILE, $(BIN))
	$(call DELFILE, nuttx.*)
	$(call DELFILE, *.map)
	$(call DELFILE, _SAVED_APPS_config)
	$(call DELFILE, nuttx-export*.zip)
	$(call DELDIR, nuttx-export*)
	$(call DELFILE, nuttx_user*)
	$(call DELDIR, staging)
	$(call DELFILE, uImage)
	$(call CLEAN)

$(foreach SDIR, $(CLEANDIRS), $(eval $(call SDIR_template,$(SDIR),distclean)))

subdir_distclean: $(foreach SDIR, $(CLEANDIRS), $(SDIR)_distclean)

distclean: clean subdir_distclean
ifeq ($(CONFIG_BUILD_2PASS),y)
	$(Q) $(MAKE) -C $(CONFIG_PASS1_BUILDIR) distclean
endif
ifeq ($(CONFIG_ARCH_HAVE_BOOTLOADER),y)
	$(Q) $(MAKE) clean_bootloader
endif
	$(Q) $(MAKE) clean_context
	$(Q) $(MAKE) -C tools -f Makefile.host clean
	$(call DELFILE, Make.defs)
	$(call DELFILE, defconfig)
	$(call DELFILE, .config)
	$(call DELFILE, .config.old)
	$(call DELFILE, .config.orig)
	$(call DELFILE, .gdbinit)

# Application housekeeping targets.  The APPDIR variable refers to the user
# application directory.  A sample apps/ directory is included with NuttX,
# however, this is not treated as part of NuttX and may be replaced with a
# different application directory.  For the most part, the application
# directory is treated like any other build directory in this script.  However,
# as a convenience, the following targets are included to support housekeeping
# functions in the user application directory from the NuttX build directory.
#
# apps_preconfig: Prepare applications to be configured
# apps_clean:     Perform the clean operation only in the user application
#                 directory
# apps_distclean: Perform the distclean operation only in the user application
#                 directory.

apps_preconfig: .dirlinks
ifneq ($(APPDIR),)
	$(Q) $(MAKE) -C $(APPDIR) preconfig
endif

apps_clean:
ifneq ($(APPDIR),)
	$(Q) $(MAKE) -C $(APPDIR) clean
endif

apps_distclean:
ifneq ($(APPDIR),)
	$(Q) $(MAKE) -C $(APPDIR) distclean
endif<|MERGE_RESOLUTION|>--- conflicted
+++ resolved
@@ -575,15 +575,14 @@
 	fi
 	$(Q) echo "uImage" >> nuttx.manifest
 endif
-<<<<<<< HEAD
+
 ifeq ($(CONFIG_RAW_DISASSEMBLY),y)
 	@echo "CP: nuttx.asm"
 	$(Q) $(OBJDUMP) -d $(BIN) > nuttx.asm
 	$(Q) echo nuttx.bin >> nuttx.asm
 endif
-=======
+
 	mv $(BIN) nuttx.elf		# CUSTOM@NDRS - Rename the ELF file to nuttx.elf
->>>>>>> 46b46e9a
 	$(call POSTBUILD, $(TOPDIR))
 
 # flash (or download : DEPRECATED)
