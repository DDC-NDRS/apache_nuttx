/****************************************************************************
 * include/nuttx/fs/ioctl.h
 *
 *   Copyright (C) 2008, 2009, 2011-2014 Gregory Nutt. All rights reserved.
 *   Author: Gregory Nutt <gnutt@nuttx.org>
 *
 * Redistribution and use in source and binary forms, with or without
 * modification, are permitted provided that the following conditions
 * are met:
 *
 * 1. Redistributions of source code must retain the above copyright
 *    notice, this list of conditions and the following disclaimer.
 * 2. Redistributions in binary form must reproduce the above copyright
 *    notice, this list of conditions and the following disclaimer in
 *    the documentation and/or other materials provided with the
 *    distribution.
 * 3. Neither the name NuttX nor the names of its contributors may be
 *    used to endorse or promote products derived from this software
 *    without specific prior written permission.
 *
 * THIS SOFTWARE IS PROVIDED BY THE COPYRIGHT HOLDERS AND CONTRIBUTORS
 * "AS IS" AND ANY EXPRESS OR IMPLIED WARRANTIES, INCLUDING, BUT NOT
 * LIMITED TO, THE IMPLIED WARRANTIES OF MERCHANTABILITY AND FITNESS
 * FOR A PARTICULAR PURPOSE ARE DISCLAIMED. IN NO EVENT SHALL THE
 * COPYRIGHT OWNER OR CONTRIBUTORS BE LIABLE FOR ANY DIRECT, INDIRECT,
 * INCIDENTAL, SPECIAL, EXEMPLARY, OR CONSEQUENTIAL DAMAGES (INCLUDING,
 * BUT NOT LIMITED TO, PROCUREMENT OF SUBSTITUTE GOODS OR SERVICES; LOSS
 * OF USE, DATA, OR PROFITS; OR BUSINESS INTERRUPTION) HOWEVER CAUSED
 * AND ON ANY THEORY OF LIABILITY, WHETHER IN CONTRACT, STRICT
 * LIABILITY, OR TORT (INCLUDING NEGLIGENCE OR OTHERWISE) ARISING IN
 * ANY WAY OUT OF THE USE OF THIS SOFTWARE, EVEN IF ADVISED OF THE
 * POSSIBILITY OF SUCH DAMAGE.
 *
 ****************************************************************************/

#ifndef __INCLUDE_NUTTX_FS_IOCTL_H
#define __INCLUDE_NUTTX_FS_IOCTL_H

/****************************************************************************
 * Included Files
 ****************************************************************************/

#include <nuttx/config.h>

/****************************************************************************
 * Pre-processor Definitions
 ****************************************************************************/
/* General ioctl definitions ************************************************/
/* Each NuttX ioctl commands are uint16_t's consisting of an 8-bit type
 * identifier and an 8-bit command number.  All command type identifiers are
 * defined below:
 */

#define _TIOCBASE       (0x0100) /* Terminal I/O ioctl commands */
#define _WDIOCBASE      (0x0200) /* Watchdog driver ioctl commands */
#define _FIOCBASE       (0x0300) /* File system ioctl commands */
#define _DIOCBASE       (0x0400) /* Character driver ioctl commands */
#define _BIOCBASE       (0x0500) /* Block driver ioctl commands */
#define _MTDIOCBASE     (0x0600) /* MTD ioctl commands */
#define _SIOCBASE       (0x0700) /* Socket ioctl commands */
#define _ARPIOCBASE     (0x0800) /* ARP ioctl commands */
#define _TSIOCBASE      (0x0900) /* Touchscreen ioctl commands */
#define _SNIOCBASE      (0x0a00) /* Sensor ioctl commands */
#define _ANIOCBASE      (0x0b00) /* Analog (DAC/ADC) ioctl commands */
#define _PWMIOCBASE     (0x0c00) /* PWM ioctl commands */
#define _CAIOCBASE      (0x0d00) /* CDC/ACM ioctl commands */
#define _BATIOCBASE     (0x0e00) /* Battery driver ioctl commands */
#define _QEIOCBASE      (0x0f00) /* Quadrature encoder ioctl commands */
#define _AUDIOIOCBASE   (0x1000) /* Audio ioctl commands */
#define _SLCDIOCBASE    (0x1100) /* Segment LCD ioctl commands */
#define _WLIOCBASE      (0x1200) /* Wireless modules ioctl commands */
#define _CFGDIOCBASE    (0x1300) /* Config Data device (app config) ioctl commands */
#define _TCIOCBASE      (0x1400) /* Timer ioctl commands */
#define _DJOYBASE       (0x1500) /* Discrete joystick ioctl commands */
#define _AJOYBASE       (0x1600) /* Analog joystick ioctl commands */
#define _PIPEBASE       (0x1700) /* FIFO/pipe ioctl commands */
#define _RTCBASE        (0x1800) /* RTC ioctl commands */
#define _RELAYBASE      (0x1900) /* Relay devices ioctl commands */
#define _CANBASE        (0x1a00) /* CAN ioctl commands */
#define _BTNBASE        (0x1b00) /* Button ioctl commands */
#define _ULEDBASE       (0x1c00) /* User LED ioctl commands */
#define _ZCBASE         (0x1d00) /* Zero Cross ioctl commands */
#define _LOOPBASE       (0x1e00) /* Loop device commands */
#define _MODEMBASE      (0x1f00) /* Modem ioctl commands */
#define _I2CBASE        (0x2000) /* I2C driver commands */
#define _SPIBASE        (0x2100) /* SPI driver commands */
#define _GPIOBASE       (0x2200) /* GPIO driver commands */
<<<<<<< HEAD
#define _CLIOCBASE      (0x1200) /* Contactless modules ioctl commands */
#define _MAC854BASE     (0x2300) /* 802.15.4 device ioctl commands */
=======
#define _CLIOCBASE      (0x2300) /* Contactless modules ioctl commands */
>>>>>>> f9c22461

/* boardctl() commands share the same number space */

#define _BOARDBASE      (0xff00) /* boardctl commands */

/* Macros used to manage ioctl commands */

#define _IOC_MASK       (0x00ff)
#define _IOC_TYPE(cmd)  ((cmd)&~_IOC_MASK)
#define _IOC_NR(cmd)    ((cmd)&_IOC_MASK)

#define _IOC(type,nr)   ((type)|(nr))

/* Terminal I/O ioctl commands **********************************************/

#define _TIOCVALID(c)   (_IOC_TYPE(c)==_TIOCBASE)
#define _TIOC(nr)       _IOC(_TIOCBASE,nr)

/* Terminal I/O IOCTL definitions are retained in tioctl.h */

#include <nuttx/serial/tioctl.h>

/* Watchdog driver ioctl commands *******************************************/

#define _WDIOCVALID(c)  (_IOC_TYPE(c)==_WDIOCBASE)
#define _WDIOC(nr)      _IOC(_WDIOCBASE,nr)

/* NuttX file system ioctl definitions **************************************/

#define _FIOCVALID(c)   (_IOC_TYPE(c)==_FIOCBASE)
#define _FIOC(nr)       _IOC(_FIOCBASE,nr)

#define FIOC_MMAP       _FIOC(0x0001)     /* IN:  Location to return address (void **)
                                           * OUT: If media is directly accessible,
                                           *      return (void*) base address
                                           *      of file
                                           */
#define FIOC_REFORMAT   _FIOC(0x0002)     /* IN:  None
                                           * OUT: None
                                           */
#define FIOC_OPTIMIZE   _FIOC(0x0003)     /* IN:  None
                                           * OUT: None
                                           */
#define FIOC_FILENAME   _FIOC(0x0004)     /* IN:  FAR const char ** pointer
                                           * OUT: Pointer to a persistent file name
                                           *      (Guaranteed to persist while the file
                                           *      is open).
                                           */

#define FIONREAD        _FIOC(0x0005)     /* IN:  Location to return value (int *)
                                           * OUT: Bytes readable from this fd
                                           */
#define FIONWRITE       _FIOC(0x0006)     /* IN:  Location to return value (int *)
                                           * OUT: Number bytes in send queue
                                           */
#define FIONSPACE       _FIOC(0x0007)     /* IN:  Location to return value (int *)
                                           * OUT: Free space in send queue.
                                           */

/* NuttX file system ioctl definitions **************************************/

#define _DIOCVALID(c)   (_IOC_TYPE(c)==_DIOCBASE)
#define _DIOC(nr)       _IOC(_DIOCBASE,nr)

#define DIOC_GETPRIV    _DIOC(0x0001)     /* IN:  Location to return handle (void **)
                                           * OUT: Reference to internal data
                                           *      structure.  May have a reference
                                           *      incremented.
                                           */
#define DIOC_RELPRIV    _DIOC(0x0003)     /* IN:  None
                                           * OUT: None, reference obtained by
                                           *      FIOC_GETPRIV released.
                                           */

#define DIOC_SETKEY     _DIOC(0X0004)     /* IN:  Encryption key
                                           * OUT: None
                                           */

/* NuttX block driver ioctl definitions *************************************/

#define _BIOCVALID(c)   (_IOC_TYPE(c)==_BIOCBASE)
#define _BIOC(nr)       _IOC(_BIOCBASE,nr)

#define BIOC_XIPBASE    _BIOC(0x0001)     /* Perform mapping to random access memory.
                                           * IN:  Pointer to pointer to void in
                                           *      which to received the XIP base.
                                           * OUT: If media is directly accessible,
                                           *      return (void*) base address
                                           *      of device memory */
#define BIOC_PROBE      _BIOC(0x0002)     /* Re-probe and interface; check for media
                                           * in the slot
                                           * IN:  None
                                           * OUT: None (ioctl return value provides
                                           *      success/failure indication). */
#define BIOC_EJECT      _BIOC(0x0003)     /* Eject/disable media in the slot
                                           * IN:  None
                                           * OUT: None (ioctl return value provides
                                           *      success/failure indication). */
#define BIOC_LLFORMAT   _BIOC(0x0004)     /* Low-Level Format on SMART flash devices
                                           * IN:  None
                                           * OUT: None (ioctl return value provides
                                           *      success/failure indication). */
#define BIOC_GETFORMAT  _BIOC(0x0005)     /* Returns SMART flash format information
                                           * such as format status, logical sector
                                           * size, total sectors, free sectors, etc.
                                           * IN:  None
                                           * OUT: Pointer to the format information. */
#define BIOC_ALLOCSECT  _BIOC(0x0006)     /* Allocate a logical sector from the block
                                           * device.
                                           * IN:  None
                                           * OUT: Logical sector number allocated. */
#define BIOC_FREESECT   _BIOC(0x0007)     /* Allocate a logical sector from the block
                                           * device.
                                           * IN:  None
                                           * OUT: Logical sector number allocated. */
#define BIOC_READSECT   _BIOC(0x0008)     /* Read a logical sector from the block
                                           * device.
                                           * IN:  Pointer to sector read data (the
                                           *      logical sector number, count and
                                           *      read buffer address
                                           * OUT: Number of bytes read or error */
#define BIOC_WRITESECT  _BIOC(0x0009)     /* Write to data to a logical sector
                                           * IN:  Pointer to sector write data (the
                                           *      logical sector number and write
                                           *      buffer address
                                           * OUT: None (ioctl return value provides
                                           *      success/failure indication). */
#define BIOC_GETPROCFSD _BIOC(0x000A)     /* Get ProcFS data specific to the
                                           * block device.
                                           * IN:  Pointer to a struct defined for
                                           *      the block to load with it's
                                           *      ProcFS data.
                                           * OUT: None (ioctl return value provides
                                           *      success/failure indication). */
#define BIOC_DEBUGCMD   _BIOC(0x000B)     /* Send driver specific debug command /
                                           * data to the block device.
                                           * IN:  Pointer to a struct defined for
                                           *      the block with specific debug
                                           *      command and data.
                                           * OUT: None.  */

/* NuttX MTD driver ioctl definitions ***************************************/

#define _MTDIOCVALID(c)   (_IOC_TYPE(c)==_MTDIOCBASE)
#define _MTDIOC(nr)       _IOC(_MTDIOCBASE,nr)

/* NuttX ARP driver ioctl definitions (see netinet/arp.h) *******************/

#define _ARPIOCVALID(c)   (_IOC_TYPE(c)==_ARPIOCBASE)
#define _ARPIOC(nr)       _IOC(_ARPIOCBASE,nr)

/* NuttX touchscreen ioctl definitions (see nuttx/input/touchscreen.h) ******/

#define _TSIOCVALID(c)    (_IOC_TYPE(c)==_TSIOCBASE)
#define _TSIOC(nr)        _IOC(_TSIOCBASE,nr)

/* NuttX sensor ioctl definitions (see nuttx/sensor/ioctl.h) ****************/

#define _SNIOCVALID(c)    (_IOC_TYPE(c)==_SNIOCBASE)
#define _SNIOC(nr)        _IOC(_SNIOCBASE,nr)

/* Nuttx Analog (DAC/ADC) ioctl commands (see nuttx/analog/ioctl.h **********/

#define _ANIOCVALID(c)    (_IOC_TYPE(c)==_ANIOCBASE)
#define _ANIOC(nr)        _IOC(_ANIOCBASE,nr)

/* NuttX PWM ioctl definitions (see nuttx/drivers/pwm.h) ********************/

#define _PWMIOCVALID(c)   (_IOC_TYPE(c)==_PWMIOCBASE)
#define _PWMIOC(nr)       _IOC(_PWMIOCBASE,nr)

/* NuttX USB CDC/ACM serial driver ioctl definitions ************************/
/* (see nuttx/usb/cdcacm.h) */

#define _CAIOCVALID(c)    (_IOC_TYPE(c)==_CAIOCBASE)
#define _CAIOC(nr)        _IOC(_CAIOCBASE,nr)

/* NuttX USB CDC/ACM serial driver ioctl definitions ************************/
/* (see nuttx/power/battery.h) */

#define _BATIOCVALID(c)   (_IOC_TYPE(c)==_BATIOCBASE)
#define _BATIOC(nr)       _IOC(_BATIOCBASE,nr)

/* NuttX Quadrature Encoder driver ioctl definitions ************************/
/* (see nuttx/power/battery.h) */

#define _QEIOCVALID(c)    (_IOC_TYPE(c)==_QEIOCBASE)
#define _QEIOC(nr)        _IOC(_QEIOCBASE,nr)

/* NuttX Audio driver ioctl definitions *************************************/
/* (see nuttx/audio/audio.h) */

#define _AUDIOIOCVALID(c) (_IOC_TYPE(c)==_AUDIOIOCBASE)
#define _AUDIOIOC(nr)     _IOC(_AUDIOIOCBASE,nr)

/* Segment LCD driver ioctl definitions *************************************/
/* (see nuttx/include/lcd/slcd_codec.h */

#define _SLCDIOCVALID(c)  (_IOC_TYPE(c)==_SLCDIOCBASE)
#define _SLCDIOC(nr)      _IOC(_SLCDIOCBASE,nr)

/* Wireless driver ioctl definitions ****************************************/
/* (see nuttx/include/wireless/wireless.h */

#define _WLIOCVALID(c)    (_IOC_TYPE(c)==_WLIOCBASE)
#define _WLIOC(nr)        _IOC(_WLIOCBASE,nr)

/* Application Config Data driver ioctl definitions *************************/
/* (see nuttx/include/configdata.h */

#define _CFGDIOCVALID(c)  (_IOC_TYPE(c)==_CFGDIOCBASE)
#define _CFGDIOC(nr)      _IOC(_CFGDIOCBASE,nr)

/* Timer driver ioctl commands **********************************************/
/* (see nuttx/include/timer.h */

#define _TCIOCVALID(c)    (_IOC_TYPE(c)==_TCIOCBASE)
#define _TCIOC(nr)        _IOC(_TCIOCBASE,nr)

/* Discrete joystick driver ioctl definitions *******************************/
/* (see nuttx/include/input/djoystick.h */

#define _DJOYIOCVALID(c)  (_IOC_TYPE(c)==_DJOYBASE)
#define _DJOYIOC(nr)      _IOC(_DJOYBASE,nr)

/* Analog joystick driver ioctl definitions *********************************/
/* (see nuttx/include/input/ajoystick.h */

#define _AJOYIOCVALID(c)  (_IOC_TYPE(c)==_AJOYBASE)
#define _AJOYIOC(nr)      _IOC(_AJOYBASE,nr)

/* FIFOs and pipe driver ioctl definitions **********************************/

#define _PIPEIOCVALID(c)  (_IOC_TYPE(c)==_PIPEBASE)
#define _PIPEIOC(nr)      _IOC(_PIPEBASE,nr)

#define PIPEIOC_POLICY    _PIPEIOC(0x0001)  /* Set buffer policy
                                             * IN: unsigned long integer
                                             *     0=free on last close
                                             *       (default)
                                             *     1=fre when empty
                                             * OUT: None */

/* RTC driver ioctl definitions *********************************************/
/* (see nuttx/include/rtc.h */

#define _RTCIOCVALID(c)   (_IOC_TYPE(c)==_RTCBASE)
#define _RTCIOC(nr)       _IOC(_RTCBASE,nr)

/* Relay driver ioctl definitions *******************************************/
/* (see nuttx/power/relay.h */

#define _RELAYIOCVALID(c) (_IOC_TYPE(c)==_RELAYBASE)
#define _RELAYIOC(nr)     _IOC(_RELAYBASE,nr)

/* CAN driver ioctl definitions *********************************************/
/* (see nuttx/drivers/can.h */

#define _CANIOCVALID(c)   (_IOC_TYPE(c)==_CANBASE)
#define _CANIOC(nr)       _IOC(_CANBASE,nr)

/* Button driver ioctl definitions ******************************************/
/* (see nuttx/input/buttons.h */

#define _BTNIOCVALID(c)   (_IOC_TYPE(c)==_BTNBASE)
#define _BTNIOC(nr)       _IOC(_BTNBASE,nr)

/* User LED driver ioctl definitions ****************************************/
/* (see nuttx/leds/usersled.h */

#define _ULEDIOCVALID(c)  (_IOC_TYPE(c)==_ULEDBASE)
#define _ULEDIOC(nr)      _IOC(_ULEDBASE,nr)

/* Zero Cross driver ioctl definitions **************************************/
/* (see nuttx/include/sensor/zerocross.h */

#define _ZCIOCVALID(c)    (_IOC_TYPE(c)==_ZCBASE)
#define _ZCIOC(nr)        _IOC(_ZCBASE,nr)

/* Loop driver ioctl definitions ********************************************/
/* (see nuttx/include/fs/loop.h */

#define _LOOPIOCVALID(c)  (_IOC_TYPE(c)==_LOOPBASE)
#define _LOOPIOC(nr)      _IOC(_LOOPBASE,nr)

/* Modem driver ioctl definitions ********************************************/
/* see nuttx/include/modem/ioctl.h */

#define _MODEMIOCVALID(c) (_IOC_TYPE(c)==_MODEMBASE)
#define _MODEMIOC(nr)     _IOC(_MODEMBASE,nr)

/* I2C driver ioctl definitions **********************************************/
/* see nuttx/include/i2c/i2c_master.h */

#define _I2CIOCVALID(c)   (_IOC_TYPE(c)==_I2CBASE)
#define _I2CIOC(nr)       _IOC(_I2CBASE,nr)

/* SPI driver ioctl definitions **********************************************/
/* see nuttx/include/spi/spi_transfer.h */

#define _SPIIOCVALID(c)   (_IOC_TYPE(c)==_SPIBASE)
#define _SPIIOC(nr)       _IOC(_SPIBASE,nr)

/* GPIO driver command definitions ******************************************/
/* see nuttx/include/ioexpander/gpio.h */

#define _GPIOCVALID(c)    (_IOC_TYPE(c)==_GPIOBASE)
#define _GPIOC(nr)        _IOC(_GPIOBASE,nr)

/* Contactless driver ioctl definitions ****************************************/
/* (see nuttx/include/contactless/ioctl.h */

#define _CLIOCVALID(c)    (_IOC_TYPE(c)==_CLIOCBASE)
#define _CLIOC(nr)        _IOC(_CLIOCBASE,nr)

/* 802.15.4 MAC driver ioctl definitions *******************************************/
/* (see nuttx/ieee802154/ieee802154_dev.h */

#define _MAC854IOCVALID(c)   (_IOC_TYPE(c)==_MAC854BASE)
#define _MAC854IOC(nr)       _IOC(_MAC854BASE,nr)

/* boardctl() command definitions *******************************************/

#define _BOARDIOCVALID(c) (_IOC_TYPE(c)==_BOARDBASE)
#define _BOARDIOC(nr)     _IOC(_BOARDBASE,nr)

/****************************************************************************
 * Public Type Definitions
 ****************************************************************************/

/****************************************************************************
 * Public Data
 ****************************************************************************/

#ifdef __cplusplus
#define EXTERN extern "C"
extern "C"
{
#else
#define EXTERN extern
#endif

/****************************************************************************
 * Public Function Prototypes
 ****************************************************************************/

#undef EXTERN
#ifdef __cplusplus
}
#endif

#endif /* __INCLUDE_NUTTX_FS_IOCTL_H */<|MERGE_RESOLUTION|>--- conflicted
+++ resolved
@@ -85,12 +85,8 @@
 #define _I2CBASE        (0x2000) /* I2C driver commands */
 #define _SPIBASE        (0x2100) /* SPI driver commands */
 #define _GPIOBASE       (0x2200) /* GPIO driver commands */
-<<<<<<< HEAD
-#define _CLIOCBASE      (0x1200) /* Contactless modules ioctl commands */
-#define _MAC854BASE     (0x2300) /* 802.15.4 device ioctl commands */
-=======
 #define _CLIOCBASE      (0x2300) /* Contactless modules ioctl commands */
->>>>>>> f9c22461
+#define _MAC854BASE     (0x2400) /* 802.15.4 device ioctl commands */
 
 /* boardctl() commands share the same number space */
 
