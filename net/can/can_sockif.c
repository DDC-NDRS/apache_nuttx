--- conflicted
+++ resolved
@@ -157,18 +157,17 @@
     int proto  = psock->s_proto;
 
     /* Verify that the protocol is supported */
-
     DEBUGASSERT((unsigned int)proto <= UINT8_MAX);
 
     switch (proto) {
-        case 0 :         /* INET subsystem for netlib_ifup */
-        case CAN_RAW :   /* RAW sockets */
-        case CAN_BCM :   /* Broadcast Manager */
-        case CAN_TP16 :  /* VAG Transport Protocol v1.6 */
-        case CAN_TP20 :  /* VAG Transport Protocol v2.0 */
-        case CAN_MCNET : /* Bosch MCNet */
-        case CAN_ISOTP : /* ISO 15765-2 Transport Protocol */
-        case CAN_J1939 : /* SAE J1939 */
+        case 0 :            /* INET subsystem for netlib_ifup */
+        case CAN_RAW :      /* RAW sockets */
+        case CAN_BCM :      /* Broadcast Manager */
+        case CAN_TP16 :     /* VAG Transport Protocol v1.6 */
+        case CAN_TP20 :     /* VAG Transport Protocol v2.0 */
+        case CAN_MCNET :    /* Bosch MCNet */
+        case CAN_ISOTP :    /* ISO 15765-2 Transport Protocol */
+        case CAN_J1939 :    /* SAE J1939 */
             break;
 
         default :
@@ -340,26 +339,6 @@
             goto errout_with_lock;
         }
 
-<<<<<<< HEAD
-      /* Initialize the poll info container */
-
-      info->psock = psock;
-      info->fds   = fds;
-      info->cb    = cb;
-
-      /* Initialize the callback structure.  Save the reference to the info
-       * structure as callback private data so that it will be available
-       * during callback processing.
-       */
-
-      cb->flags   = NETDEV_DOWN;
-      cb->priv    = (FAR void *)info;
-      cb->event   = can_poll_eventhandler;
-
-      if ((fds->events & POLLOUT) != 0)
-        {
-          cb->flags |= CAN_POLL;
-=======
         /* Initialize the poll info container */
         info->psock = psock;
         info->fds   = fds;
@@ -375,7 +354,6 @@
 
         if ((fds->events & POLLOUT) != 0) {
             cb->flags |= CAN_POLL;
->>>>>>> ea7e271e
         }
 
         if ((fds->events & POLLIN) != 0) {
